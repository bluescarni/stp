/************************************************************************/
/*                                                                      */
/*        Copyright 2014-2015 by Thorsten Beier, Philip Schill          */
/*                               and Ullrich Koethe                     */
/*                                                                      */
/*    This file is part of the VIGRA computer vision library.           */
/*    The VIGRA Website is                                              */
/*        http://hci.iwr.uni-heidelberg.de/vigra/                       */
/*    Please direct questions, bug reports, and contributions to        */
/*        ullrich.koethe@iwr.uni-heidelberg.de    or                    */
/*        vigra@informatik.uni-hamburg.de                               */
/*                                                                      */
/*    Permission is hereby granted, free of charge, to any person       */
/*    obtaining a copy of this software and associated documentation    */
/*    files (the "Software"), to deal in the Software without           */
/*    restriction, including without limitation the rights to use,      */
/*    copy, modify, merge, publish, distribute, sublicense, and/or      */
/*    sell copies of the Software, and to permit persons to whom the    */
/*    Software is furnished to do so, subject to the following          */
/*    conditions:                                                       */
/*                                                                      */
/*    The above copyright notice and this permission notice shall be    */
/*    included in all copies or substantial portions of the             */
/*    Software.                                                         */
/*                                                                      */
/*    THE SOFTWARE IS PROVIDED "AS IS", WITHOUT WARRANTY OF ANY KIND    */
/*    EXPRESS OR IMPLIED, INCLUDING BUT NOT LIMITED TO THE WARRANTIES   */
/*    OF MERCHANTABILITY, FITNESS FOR A PARTICULAR PURPOSE AND          */
/*    NONINFRINGEMENT. IN NO EVENT SHALL THE AUTHORS OR COPYRIGHT       */
/*    HOLDERS BE LIABLE FOR ANY CLAIM, DAMAGES OR OTHER LIABILITY,      */
/*    WHETHER IN AN ACTION OF CONTRACT, TORT OR OTHERWISE, ARISING      */
/*    FROM, OUT OF OR IN CONNECTION WITH THE SOFTWARE OR THE USE OR     */
/*    OTHER DEALINGS IN THE SOFTWARE.                                   */
/*                                                                      */
/************************************************************************/
<<<<<<< HEAD
#ifndef THREADPOOL_THREADPOOL_HXX
#define THREADPOOL_THREADPOOL_HXX
=======
#ifndef SIMPLE_THREADPOOL_HXX
#define SIMPLE_THREADPOOL_HXX
>>>>>>> a2738f1b

#include <algorithm>
#include <atomic>
#include <cassert>
#include <cmath>
#include <cstddef>
#include <condition_variable>
#include <future>
#include <mutex>
#include <vector>
#include <queue>
#include <stdexcept>
#include <cmath>
#include <functional>
#include <thread>
#include <numeric>

namespace threadpool
{

/** \addtogroup ParallelProcessing
*/

//@{

    /**\brief Option base class for parallel algorithms.

        <b>\#include</b> \<vigra/threadpool.hxx\><br>
        Namespace: vigra
    */
class ParallelOptions
{
  public:

        /** Constants for special settings.
        */
    enum {
        Auto       = -1, ///< Determine number of threads automatically (from <tt>std::thread::hardware_concurrency()</tt>)
        Nice       = -2, ///< Use half as many threads as <tt>Auto</tt> would.
        NoThreads  =  0  ///< Switch off multi-threading (i.e. execute tasks sequentially)
    };

    ParallelOptions()
    :   numThreads_(actualNumThreads(Auto))
    {}

        /** \brief Get desired number of threads.

            <b>Note:</b> This function may return 0, which means that multi-threading
            shall be switched off entirely. If an algorithm receives this value,
            it should revert to a sequential implementation. In contrast, if
            <tt>numThread() == 1</tt>, the parallel algorithm version shall be
            executed with a single thread.
        */
    int getNumThreads() const
    {
        return numThreads_;
    }

        /** \brief Get desired number of threads.

            In contrast to <tt>numThread()</tt>, this will always return a value <tt>>=1</tt>.
        */
    int getActualNumThreads() const
    {
        return std::max(1,numThreads_);
    }

        /** \brief Set the number of threads or one of the constants <tt>Auto</tt>,
                   <tt>Nice</tt> and <tt>NoThreads</tt>.

            Default: <tt>ParallelOptions::Auto</tt> (use system default)

            This setting is ignored if the preprocessor flag <tt>VIGRA_SINGLE_THREADED</tt>
            is defined. Then, the number of threads is set to 0 and all tasks revert to
            sequential algorithm implementations. The same can be achieved at runtime
            by passing <tt>n = 0</tt> to this function. In contrast, passing <tt>n = 1</tt>
            causes the parallel algorithm versions to be executed with a single thread.
            Both possibilities are mainly useful for debugging.
        */
    ParallelOptions & numThreads(const int n)
    {
        numThreads_ = actualNumThreads(n);
        return *this;
    }


  private:
        // helper function to compute the actual number of threads
    static size_t actualNumThreads(const int userNThreads)
    {
        #ifdef VIGRA_SINGLE_THREADED
            return 0;
        #else
            return userNThreads >= 0
                       ? userNThreads
                       : userNThreads == Nice
                               ? std::thread::hardware_concurrency() / 2
                               : std::thread::hardware_concurrency();
        #endif
    }

    int numThreads_;
};

/********************************************************/
/*                                                      */
/*                      ThreadPool                      */
/*                                                      */
/********************************************************/

    /**\brief Thread pool class to manage a set of parallel workers.

        <b>\#include</b> \<vigra/threadpool.hxx\><br>
        Namespace: vigra
    */
class ThreadPool
{
  public:

    /** Create a thread pool from ParallelOptions. The constructor just launches
        the desired number of workers. If the number of threads is zero,
        no workers are started, and all tasks will be executed in synchronously
        in the present thread.
     */
    ThreadPool(const ParallelOptions & options)
    :   stop(false)
    {
        init(options);
    }

    /** Create a thread pool with n threads. The constructor just launches
        the desired number of workers. If \arg n is <tt>ParallelOptions::Auto</tt>,
        the number of threads is determined by <tt>std::thread::hardware_concurrency()</tt>.
        <tt>ParallelOptions::Nice</tt> will create half as many threads.
        If <tt>n = 0</tt>, no workers are started, and all tasks will be executed
        synchronously in the present thread. If the preprocessor flag
        <tt>VIGRA_SINGLE_THREADED</tt> is defined, the number of threads is always set
        to zero (i.e. synchronous execution), regardless of the value of \arg n. This
        is useful for debugging.
     */
    ThreadPool(const int n)
    :   stop(false)
    {
        init(ParallelOptions().numThreads(n));
    }

    /**
     * The destructor joins all threads.
     */
    ~ThreadPool();

    /**
     * Enqueue a task that will be executed by the thread pool.
     * The task result can be obtained using the get() function of the returned future.
     * If the task throws an exception, it will be raised on the call to get().
     */
    template<class F>
    auto enqueueReturning(F&& f) -> std::future<decltype(f(0))>;

    /**
     * Enqueue function for tasks without return value.
     * This is a special case of the enqueueReturning template function, but
     * some compilers fail on <tt>std::result_of<F(int)>::type</tt> for void(int) functions.
     */
    template<class F>
    std::future<void> enqueue(F&& f) ;

    /**
     * Block until all tasks are finished.
     */
    void waitFinished()
    {
        std::unique_lock<std::mutex> lock(queue_mutex);
        finish_condition.wait(lock, [this](){ return tasks.empty() && (busy == 0); });
    }

    /**
     * Return the number of worker threads.
     */
    size_t nThreads() const
    {
        return workers.size();
    }

private:

    // helper function to init the thread pool
    void init(const ParallelOptions & options);

    // need to keep track of threads so we can join them
    std::vector<std::thread> workers;

    // the task queue
    std::queue<std::function<void(int)> > tasks;

    // synchronization
    std::mutex queue_mutex;
    std::condition_variable worker_condition;
    std::condition_variable finish_condition;
    bool stop;
    std::atomic_long busy, processed;
};

inline void ThreadPool::init(const ParallelOptions & options)
{
    busy.store(0);
    processed.store(0);

    const size_t actualNThreads = options.getNumThreads();
    for(size_t ti = 0; ti<actualNThreads; ++ti)
    {
        workers.emplace_back(
            [ti,this]
            {
                for(;;)
                {
                    std::function<void(int)> task;
                    {
                        std::unique_lock<std::mutex> lock(this->queue_mutex);

                        // will wait if : stop == false  AND queue is empty
                        // if stop == true AND queue is empty thread function will return later
                        //
                        // so the idea of this wait, is : If where are not in the destructor
                        // (which sets stop to true, we wait here for new jobs)
                        this->worker_condition.wait(lock, [this]{ return this->stop || !this->tasks.empty(); });
                        if(!this->tasks.empty())
                        {
                            ++busy;
                            task = std::move(this->tasks.front());
                            this->tasks.pop();
                            lock.unlock();
                            task(ti);
                            ++processed;
                            --busy;
                            finish_condition.notify_one();
                        }
                        else if(stop)
                        {
                            return;
                        }
                    }
                }
            }
        );
    }
}

inline ThreadPool::~ThreadPool()
{
    {
        std::unique_lock<std::mutex> lock(queue_mutex);
        stop = true;
    }
    worker_condition.notify_all();
    for(std::thread &worker: workers)
        worker.join();
}

template<class F>
inline auto
ThreadPool::enqueueReturning(F&& f) -> std::future<decltype(f(0))>
{
    typedef decltype(f(0)) result_type;
    typedef std::packaged_task<result_type(int)> PackageType;

    auto task = std::make_shared<PackageType>(f);
    auto res = task->get_future();

    if(workers.size()>0){
        {
            std::unique_lock<std::mutex> lock(queue_mutex);

            // don't allow enqueueing after stopping the pool
            if(stop)
                throw std::runtime_error("enqueue on stopped ThreadPool");

            tasks.emplace(
                [task](int tid)
                {
                    (*task)(std::move(tid));
                }
            );
        }
        worker_condition.notify_one();
    }
    else{
        (*task)(0);
    }

    return res;
}

template<class F>
inline std::future<void>
ThreadPool::enqueue(F&& f)
{
#if defined(USE_BOOST_THREAD) && \
    !defined(BOOST_THREAD_PROVIDES_VARIADIC_THREAD)
    // Without variadic templates, boost:thread::packaged_task only
    // supports the signature 'R()' (functions with no arguments).
    // We bind the thread_id parameter to 0, so this parameter
    // must NOT be used in function f (fortunately, this is the case
    // for the blockwise versions of convolution, labeling and
    // watersheds).
    typedef std::packaged_task<void()> PackageType;
    auto task = std::make_shared<PackageType>(std::bind(f, 0));
#else
    typedef std::packaged_task<void(int)> PackageType;
    auto task = std::make_shared<PackageType>(f);
#endif

    auto res = task->get_future();
    if(workers.size()>0){
        {
            std::unique_lock<std::mutex> lock(queue_mutex);

            // don't allow enqueueing after stopping the pool
            if(stop)
                throw std::runtime_error("enqueue on stopped ThreadPool");

            tasks.emplace(
               [task](int tid)
               {
#if defined(USE_BOOST_THREAD) && \
    !defined(BOOST_THREAD_PROVIDES_VARIADIC_THREAD)
                    (*task)();
#else
                    (*task)(std::move(tid));
#endif
               }
            );
        }
        worker_condition.notify_one();
    }
    else{
#if defined(USE_BOOST_THREAD) && \
    !defined(BOOST_THREAD_PROVIDES_VARIADIC_THREAD)
        (*task)();
#else
        (*task)(0);
#endif
    }
    return res;
}

/********************************************************/
/*                                                      */
/*                   parallel_foreach                   */
/*                                                      */
/********************************************************/

// nItems must be either zero or std::distance(iter, end).
// NOTE: the redundancy of nItems and iter,end here is due to the fact that, for forward iterators,
// computing the distance from iterators is costly, and, for input iterators, we might not know in advance
// how many items there are  (e.g., stream iterators).
template<class ITER, class F>
inline void parallel_foreach_impl(
    ThreadPool & pool,
    const std::ptrdiff_t,
    ITER iter,
    ITER end,
    F && f,
    std::random_access_iterator_tag
){
    std::ptrdiff_t workload = std::distance(iter, end);
    assert(workload == nItems || nItems == 0);
    const float workPerThread = float(workload)/pool.nThreads();
    const std::ptrdiff_t chunkedWorkPerThread = std::max<std::ptrdiff_t>(std::llround(workPerThread/3.0), 1);

    std::vector<std::future<void> > futures;
    for( ;iter<end; iter+=chunkedWorkPerThread)
    {
        const size_t lc = std::min(workload, chunkedWorkPerThread);
        workload-=lc;
        futures.emplace_back(
            pool.enqueue(
                [&f, iter, lc]
                (int id)
                {
                    for(size_t i=0; i<lc; ++i)
                        f(id, iter[i]);
                }
            )
        );
    }
    for (auto & fut : futures)
    {
        fut.get();
    }
}



// nItems must be either zero or std::distance(iter, end).
template<class ITER, class F>
inline void parallel_foreach_impl(
    ThreadPool & pool,
    const std::ptrdiff_t nItems,
    ITER iter,
    ITER end,
    F && f,
    std::forward_iterator_tag
){
    if (nItems == 0)
        nItems = std::distance(iter, end);

    std::ptrdiff_t workload = nItems;
    const float workPerThread = float(workload)/pool.nThreads();
    const std::ptrdiff_t chunkedWorkPerThread = std::max<std::ptrdiff_t>(std::llround(workPerThread/3.0), 1);

    std::vector<std::future<void> > futures;
    for(;;)
    {
        const size_t lc = std::min(chunkedWorkPerThread, workload);
        workload -= lc;
        futures.emplace_back(
            pool.enqueue(
                [&f, iter, lc]
                (int id)
                {
                    auto iterCopy = iter;
                    for(size_t i=0; i<lc; ++i){
                        f(id, *iterCopy);
                        ++iterCopy;
                    }
                }
            )
        );
        for (size_t i = 0; i < lc; ++i)
        {
            ++iter;
            if (iter == end)
            {
                assert(workload == 0);
                break;
            }
        }
        if(workload==0)
            break;
    }
    for (auto & fut : futures)
        fut.get();
}



// nItems must be either zero or std::distance(iter, end).
template<class ITER, class F>
inline void parallel_foreach_impl(
    ThreadPool & pool,
    const std::ptrdiff_t nItems,
    ITER iter,
    ITER end,
    F && f,
    std::input_iterator_tag
){
    std::ptrdiff_t num_items = 0;
    std::vector<std::future<void> > futures;
    for (; iter != end; ++iter)
    {
        auto item = *iter;
        futures.emplace_back(
            pool.enqueue(
                [&f, &item](int id){
                    f(id, item);
                }
            )
        );
        ++num_items;
    }
    assert(num_items == nItems || nItems == 0);
    for (auto & fut : futures)
        fut.get();
}

// Runs foreach on a single thread.
// Used for API compatibility when the numbe of threads is 0.
template<class ITER, class F>
inline void parallel_foreach_single_thread(
    ITER begin,
    ITER end,
    F && f,
    const std::ptrdiff_t nItems = 0
){
    (void)nItems;
    std::ptrdiff_t n = 0;
    for (; begin != end; ++begin)
    {
        f(0, *begin);
        ++n;
    }
    assert(n == nItems || nItems == 0);
}

/** \brief Apply a functor to all items in a range in parallel.

    <b> Declarations:</b>

    \code
    namespace vigra {
        // pass the desired number of threads or ParallelOptions::Auto
        // (creates an internal thread pool accordingly)
        template<class ITER, class F>
        void parallel_foreach(int64_t nThreads,
                              ITER begin, ITER end,
                              F && f,
                              const uint64_t nItems = 0);

        // use an existing thread pool
        template<class ITER, class F>
        void parallel_foreach(ThreadPool & pool,
                              ITER begin, ITER end,
                              F && f,
                              const uint64_t nItems = 0);

        // pass the integers from 0 ... (nItems-1) to the functor f,
        // using the given number of threads or ParallelOptions::Auto
        template<class F>
        void parallel_foreach(int64_t nThreads,
                              uint64_t nItems,
                              F && f);

        // likewise with an existing thread pool
        template<class F>
        void parallel_foreach(ThreadPool & threadpool,
                              uint64_t nItems,
                              F && f);
    }
    \endcode

    Create a thread pool (or use an existing one) to apply the functor \arg f
    to all items in the range <tt>[begin, end)</tt> in parallel. \arg f must
    be callable with two arguments of type <tt>size_t</tt> and <tt>T</tt>, where
    the first argument is the thread index (starting at 0) and T is convertible
    from the iterator's <tt>reference_type</tt> (i.e. the result of <tt>*begin</tt>).

    If the iterators are forward iterators (<tt>std::forward_iterator_tag</tt>), you
    can provide the optional argument <tt>nItems</tt> to avoid the a
    <tt>std::distance(begin, end)</tt> call to compute the range's length.

    Parameter <tt>nThreads</tt> controls the number of threads. <tt>parallel_foreach</tt>
    will split the work into about three times as many parallel tasks.
    If <tt>nThreads = ParallelOptions::Auto</tt>, the number of threads is set to
    the machine default (<tt>std::thread::hardware_concurrency()</tt>).

    If <tt>nThreads = 0</tt>, the function will not use threads,
    but will call the functor sequentially. This can also be enforced by setting the
    preprocessor flag <tt>VIGRA_SINGLE_THREADED</tt>, ignoring the value of
    <tt>nThreads</tt> (useful for debugging).

    <b>Usage:</b>

    \code
    #include <iostream>
    #include <algorithm>
    #include <vector>
    #include <vigra/threadpool.hxx>

    using namespace std;
    using namespace vigra;

    int main()
    {
        size_t const n_threads = 4;
        size_t const n = 2000;
        vector<int> input(n);

        auto iter = input.begin(),
             end  = input.end();

        // fill input with 0, 1, 2, ...
        iota(iter, end, 0);

        // compute the sum of the elements in the input vector.
        // (each thread computes the partial sum of the items it sees
        //  and stores the sum at the appropriate index of 'results')
        vector<int> results(n_threads, 0);
        parallel_foreach(n_threads, iter, end,
            // the functor to be executed, defined as a lambda function
            // (first argument: thread ID, second argument: result of *iter)
            [&results](size_t thread_id, int items)
            {
                results[thread_id] += items;
            }
        );

        // collect the partial sums of all threads
        int sum = accumulate(results.begin(), results.end(), 0);

        cout << "The sum " << sum << " should be equal to " << (n*(n-1))/2 << endl;
    }
    \endcode
 */
//doxygen_overloaded_function(template <...> void parallel_foreach)

template<class ITER, class F>
inline void parallel_foreach(
    ThreadPool & pool,
    ITER begin,
    ITER end,
    F && f,
    const std::ptrdiff_t nItems = 0)
{
    if(pool.nThreads()>1)
    {
        parallel_foreach_impl(pool,nItems, begin, end, f,
            typename std::iterator_traits<ITER>::iterator_category());
    }
    else
    {
        parallel_foreach_single_thread(begin, end, f, nItems);
    }
}

template<class ITER, class F>
inline void parallel_foreach(
    int64_t nThreads,
    ITER begin,
    ITER end,
    F && f,
    const std::ptrdiff_t nItems = 0)
{

    ThreadPool pool(nThreads);
    parallel_foreach(pool, begin, end, f, nItems);
}

template<class F>
inline void parallel_foreach(
    int64_t nThreads,
    std::ptrdiff_t nItems,
    F && f)
{
    std::vector<std::ptrdiff_t> range;
    range.resize(nItems);
    std::iota(range.begin(),range.end(),std::ptrdiff_t(0));
    parallel_foreach(nThreads, range.begin(), range.end(), f, nItems);
}


template<class F>
inline void parallel_foreach(
    ThreadPool & threadpool,
    std::ptrdiff_t nItems,
    F && f)
{
    std::vector<std::ptrdiff_t> range;
    range.resize(nItems);
    std::iota(range.begin(),range.end(),std::ptrdiff_t(0));
    parallel_foreach(threadpool, range.begin(), range.end(), f, nItems);
}

//@}

} // Close namespace.


#endif // THREADPOOL_THREADPOOL_HXX<|MERGE_RESOLUTION|>--- conflicted
+++ resolved
@@ -33,13 +33,9 @@
 /*    OTHER DEALINGS IN THE SOFTWARE.                                   */
 /*                                                                      */
 /************************************************************************/
-<<<<<<< HEAD
+
 #ifndef THREADPOOL_THREADPOOL_HXX
 #define THREADPOOL_THREADPOOL_HXX
-=======
-#ifndef SIMPLE_THREADPOOL_HXX
-#define SIMPLE_THREADPOOL_HXX
->>>>>>> a2738f1b
 
 #include <algorithm>
 #include <atomic>
